package com.linkedin.thirdeye.anomaly.merge;

import com.google.common.collect.ArrayListMultimap;
import com.google.common.collect.Multimap;
<<<<<<< HEAD

=======
import com.linkedin.thirdeye.api.CollectionSchema;
>>>>>>> e46f0cbf
import java.util.ArrayList;
import java.util.Arrays;
import java.util.HashMap;
import java.util.List;
import java.util.Map;
import java.util.concurrent.Callable;
import java.util.concurrent.ExecutorService;
import java.util.concurrent.Executors;
import java.util.concurrent.Future;
import java.util.concurrent.ScheduledExecutorService;
import java.util.concurrent.TimeUnit;

import org.apache.commons.lang3.StringUtils;
import org.joda.time.DateTime;
import org.slf4j.Logger;
import org.slf4j.LoggerFactory;

import com.linkedin.thirdeye.api.TimeGranularity;
import com.linkedin.thirdeye.client.DAORegistry;
import com.linkedin.thirdeye.client.MetricExpression;
import com.linkedin.thirdeye.client.ThirdEyeCacheRegistry;
import com.linkedin.thirdeye.client.cache.MetricDataset;
import com.linkedin.thirdeye.client.cache.QueryCache;
import com.linkedin.thirdeye.client.timeseries.TimeSeriesHandler;
import com.linkedin.thirdeye.client.timeseries.TimeSeriesRequest;
import com.linkedin.thirdeye.client.timeseries.TimeSeriesResponse;
import com.linkedin.thirdeye.client.timeseries.TimeSeriesRow;
import com.linkedin.thirdeye.dashboard.Utils;
import com.linkedin.thirdeye.datalayer.bao.AnomalyFunctionManager;
import com.linkedin.thirdeye.datalayer.bao.MergedAnomalyResultManager;
import com.linkedin.thirdeye.datalayer.bao.RawAnomalyResultManager;
import com.linkedin.thirdeye.datalayer.dto.AnomalyFunctionDTO;
import com.linkedin.thirdeye.datalayer.dto.MergedAnomalyResultDTO;
import com.linkedin.thirdeye.datalayer.dto.MetricConfigDTO;
import com.linkedin.thirdeye.datalayer.dto.RawAnomalyResultDTO;
import com.linkedin.thirdeye.detector.function.AnomalyFunctionUtils;
import com.linkedin.thirdeye.util.ThirdEyeUtils;

/**
 * finds raw anomalies grouped by a strategy and merges them with an existing (in the same group) or
 * new {@link com.linkedin.thirdeye.datalayer.dto.MergedAnomalyResultDTO}
 */
public class AnomalyMergeExecutor implements Runnable {
  private final MergedAnomalyResultManager mergedResultDAO;
  private final RawAnomalyResultManager anomalyResultDAO;
  private final AnomalyFunctionManager anomalyFunctionDAO;
  private final ScheduledExecutorService executorService;

  private final QueryCache queryCache;
  private final TimeSeriesHandler timeSeriesHandler;

  private static final ThirdEyeCacheRegistry CACHE_REGISTRY_INSTANCE = ThirdEyeCacheRegistry.getInstance();
  private static final DAORegistry DAO_REGISTRY = DAORegistry.getInstance();

  private final static Logger LOG = LoggerFactory.getLogger(AnomalyMergeExecutor.class);

  public AnomalyMergeExecutor(ScheduledExecutorService executorService) {
    this.mergedResultDAO = DAO_REGISTRY.getMergedAnomalyResultDAO();
    this.anomalyResultDAO = DAO_REGISTRY.getRawAnomalyResultDAO();
    this.anomalyFunctionDAO = DAO_REGISTRY.getAnomalyFunctionDAO();
    this.executorService = executorService;
    this.queryCache = CACHE_REGISTRY_INSTANCE.getQueryCache();
    this.timeSeriesHandler = new TimeSeriesHandler(queryCache);
  }

  public void start() {
    // running every 15 mins
    executorService.scheduleWithFixedDelay(this, 0, 15, TimeUnit.MINUTES);
  }

  public void stop() {
    executorService.shutdown();
  }

  public void run() {
    ExecutorService taskExecutorService = Executors.newFixedThreadPool(5);
    List<Future<Integer>> taskCallbacks = new ArrayList<>();

    try {
      /**
       * Step 0: find all active functions
       *
       * Step 1: for each function :
       *        find all groups of raw (unprocessed) anomalies based on
       *        merge strategy (FunctionId and/or dimensions)
       *
       * Step 2: For each such group, find the base mergedAnomaly
       *
       * Step 3: perform time based merge
       *
       * Step 4: Recompute anomaly score / weight
       *
       * Step 5: persist merged anomalies
       */
      List<AnomalyFunctionDTO> activeFunctions = anomalyFunctionDAO.findAllActiveFunctions();

      // for each anomaly function, find raw unmerged results and perform merge
      for (AnomalyFunctionDTO function : activeFunctions) {
        Callable<Integer> task = () -> {
          List<RawAnomalyResultDTO> unmergedResults =
              anomalyResultDAO.findUnmergedByFunctionId(function.getId());
          LOG.info("Running merge for function id : [{}], found [{}] raw anomalies",
              function.getId(), unmergedResults.size());

          // TODO : move merge config within the AnomalyFunction; Every function should have its own merge config.
          AnomalyMergeConfig mergeConfig = new AnomalyMergeConfig();
          mergeConfig.setSequentialAllowedGap(2 * 60 * 60_000); // 2 hours
          mergeConfig.setMergeDuration(-1); // no time based split
          mergeConfig.setMergeStrategy(AnomalyMergeStrategy.FUNCTION_DIMENSIONS);

          List<MergedAnomalyResultDTO> output = new ArrayList<>();

          if (unmergedResults.size() > 0) {
            switch (mergeConfig.getMergeStrategy()) {
            case FUNCTION:
              performMergeBasedOnFunctionId(function, mergeConfig, unmergedResults, output);
              break;
            case FUNCTION_DIMENSIONS:
              performMergeBasedOnFunctionIdAndDimensions(function, mergeConfig, unmergedResults,
                  output);
              break;
            default:
              throw new IllegalArgumentException(
                  "Merge strategy " + mergeConfig.getMergeStrategy() + " not supported");
            }
          }
          for (MergedAnomalyResultDTO mergedAnomalyResultDTO : output) {
            updateMergedScoreAndPersist(mergedAnomalyResultDTO);
          }
          return output.size();
        };
        Future<Integer> taskFuture = taskExecutorService.submit(task);
        taskCallbacks.add(taskFuture);
      }
      for (Future<Integer> future : taskCallbacks) {
        // now wait till all the tasks complete
        future.get();
      }
    } catch (Exception e) {
      LOG.error("Error in merge execution", e);
    }
  }

  private void updateMergedScoreAndPersist(MergedAnomalyResultDTO mergedResult) {
    double weightedScoreSum = 0.0;
    double weightedWeightSum = 0.0;
    double totalBucketSize = 0.0;

    double normalizationFactor = 1000; // to prevent from double overflow
    String anomalyMessage = "";
    for (RawAnomalyResultDTO anomalyResult : mergedResult.getAnomalyResults()) {
      anomalyResult.setMerged(true);
      double bucketSizeSeconds = (anomalyResult.getEndTime() - anomalyResult.getStartTime()) / 1000;
      weightedScoreSum += (anomalyResult.getScore() / normalizationFactor) * bucketSizeSeconds;
      weightedWeightSum += (anomalyResult.getWeight() / normalizationFactor) * bucketSizeSeconds;
      totalBucketSize += bucketSizeSeconds;
      anomalyMessage = anomalyResult.getMessage();
    }
    if (totalBucketSize != 0) {
      mergedResult.setScore((weightedScoreSum / totalBucketSize) * normalizationFactor);
      mergedResult.setWeight((weightedWeightSum / totalBucketSize) * normalizationFactor);
    }

    mergedResult.setMessage(anomalyMessage);

    // recompute severity
    try {
      updateMergedSeverity(mergedResult);
    } catch (Exception e) {
      LOG.error("Could not recompute severity", e);
    }
    try {
      // persist the merged result
      mergedResultDAO.update(mergedResult);
      for (RawAnomalyResultDTO rawAnomalyResultDTO : mergedResult.getAnomalyResults()) {
        anomalyResultDAO.update(rawAnomalyResultDTO);
      }
    } catch (Exception e) {
      LOG.error("Could not persist merged result : [" + mergedResult.toString() + "]", e);
    }
  }

  private void updateMergedSeverity(MergedAnomalyResultDTO anomalyMergedResult) throws Exception {
    AnomalyFunctionDTO anomalyFunctionSpec = anomalyMergedResult.getFunction();

    // create time series request
    TimeSeriesRequest timeSeriesRequest = new TimeSeriesRequest();
    timeSeriesRequest.setCollectionName(anomalyFunctionSpec.getCollection());

    List<MetricExpression> metricExpressions = Utils
        .convertToMetricExpressions(anomalyFunctionSpec.getMetric(),
            anomalyFunctionSpec.getMetricFunction(), anomalyFunctionSpec.getCollection());

    timeSeriesRequest.setMetricExpressions(metricExpressions);
    TimeGranularity timeBucket = new TimeGranularity(anomalyFunctionSpec.getBucketSize(),
        anomalyFunctionSpec.getBucketUnit());
    timeSeriesRequest.setAggregationTimeGranularity(timeBucket);

    timeSeriesRequest.setEndDateInclusive(false);

    Multimap<String, String> filters = ArrayListMultimap.create();
    if (StringUtils.isNotBlank(anomalyFunctionSpec.getFilters())) {
      filters.putAll(ThirdEyeUtils.getFilterSet(anomalyFunctionSpec.getFilters()));
    }

    String exploreDimensions = anomalyFunctionSpec.getExploreDimensions();
    if (StringUtils.isNotBlank(exploreDimensions)) {
      timeSeriesRequest.setGroupByDimensions(Arrays.asList(exploreDimensions.trim().split(",")));

      List<String> collectionDimensions = null;
      try {
        CollectionSchema collectionSchema =
            CACHE_REGISTRY_INSTANCE.getCollectionSchemaCache().get(anomalyFunctionSpec.getCollection());
        collectionDimensions = collectionSchema.getDimensionNames();
      } catch (Exception e) {
        LOG.error("Exception when reading collection schema cache", e);
      }

      String anomalyDimensionValues = anomalyMergedResult.getDimensions();
      String[] dimensionValues = anomalyDimensionValues.split(","); // e.g., "RU, oz-winner, *, *"
      for (int i = 0; i < dimensionValues.length; ++i) {
        String dimensionValue = dimensionValues[i];
        if (!StringUtils.isBlank(dimensionValue) && !"*".equals(dimensionValue)) {
          String dimensionName = collectionDimensions.get(i);
          filters.removeAll(dimensionName);
          if (dimensionValue.equalsIgnoreCase("other")) {
            filters.put(dimensionName, dimensionValue);
            filters.put(dimensionName, dimensionValue.toLowerCase());
            filters.put(dimensionName, "");
          } else {
            // Only add a specific dimension value filter if there are more values present for the same dimension
            filters.put(dimensionName, dimensionValue);
          }
          LOG.info("Adding filter : [{} = {}] in the query", dimensionName, dimensionValue);
        }
      }
    }

    LOG.info("Applying final filter : {}", filters.toString());
    // Set filters including anomaly-dimension
    timeSeriesRequest.setFilterSet(filters);

    // TODO : fix the pinot query interface to accept time in millis
    // Fetch current time series data
    timeSeriesRequest.setStart(new DateTime(anomalyMergedResult.getStartTime()));
    timeSeriesRequest.setEnd(new DateTime(anomalyMergedResult.getEndTime()));
    TimeSeriesResponse responseCurrent = timeSeriesHandler.handle(timeSeriesRequest);

    LOG.info("printing current start end millis : {} {}, joda {} {}", anomalyMergedResult.getStartTime(),
        anomalyMergedResult.getEndTime(), new DateTime(anomalyMergedResult.getStartTime()),
        new DateTime(anomalyMergedResult.getEndTime()));

    // Fetch baseline time series data
    long baselineOffset = AnomalyFunctionUtils.getBaselineOffset(anomalyFunctionSpec);
    timeSeriesRequest.setStart(new DateTime(anomalyMergedResult.getStartTime() - baselineOffset));
    timeSeriesRequest.setEnd(new DateTime(anomalyMergedResult.getEndTime() - baselineOffset));
    TimeSeriesResponse responseBaseline = timeSeriesHandler.handle(timeSeriesRequest);

    LOG.info("printing baseline start end millis : {} {}, joda {} {}", anomalyMergedResult.getStartTime() - baselineOffset,
        anomalyMergedResult.getEndTime() - baselineOffset, new DateTime(anomalyMergedResult.getStartTime() - baselineOffset),
        new DateTime(anomalyMergedResult.getEndTime() - baselineOffset));

    Double currentValue;
    Double baselineValue;

<<<<<<< HEAD
    MetricDataset metricDataset =
        new MetricDataset(anomalyFunctionSpec.getMetric(), anomalyFunctionSpec.getCollection());
    MetricConfigDTO metricConfig = CACHE_REGISTRY_INSTANCE.getMetricConfigCache().get(metricDataset);
    if (metricConfig.isDerived()) {
=======
    if (Utils.isDerievedOrNonAdditiveMetric(anomalyFunctionSpec.getCollection(),
        anomalyFunctionSpec.getMetric())) {
>>>>>>> e46f0cbf
      LOG.info("Found derived metric [{}], assigning avg value per bucket in the message",
          anomalyFunctionSpec.getMetric());
      currentValue = getAvgMetricValuePerBucket(responseCurrent, anomalyFunctionSpec.getMetric());
      baselineValue = getAvgMetricValuePerBucket(responseBaseline, anomalyFunctionSpec.getMetric());
    } else {
      LOG.info("Assigning total value in the message for metric : [{}]",
          anomalyFunctionSpec.getMetric());
      currentValue = getMetricValueSum(responseCurrent, anomalyFunctionSpec.getMetric());
      baselineValue = getMetricValueSum(responseBaseline, anomalyFunctionSpec.getMetric());
    }

    Double severity;
    if (baselineValue != 0) {
      severity = (currentValue - baselineValue) / baselineValue;
      anomalyMergedResult.setWeight(severity);
    } else {
      LOG.error("Could not recompute severity for merged anomaly [{}], assigning weighted avg",
          anomalyMergedResult.toString());
    }
    anomalyMergedResult
        .setMessage(createMessage(anomalyMergedResult.getWeight(), currentValue, baselineValue));
  }

  private Double getMetricValueSum(TimeSeriesResponse response, String metricName) {
    Double totalVal = 0.0;
    for (int i = 0; i < response.getNumRows(); i++) {
      for (TimeSeriesRow.TimeSeriesMetric metricData : response.getRow(i).getMetrics()) {
        if (metricName.equals(metricData.getMetricName())) {
          totalVal += metricData.getValue();
        }
      }
    }
    return totalVal;
  }

  /**
   * Returns average metrics value (per bucket) for given time series
   *
   * @param response
   * @param metricName
   *
   * @return
   */
  private Double getAvgMetricValuePerBucket(TimeSeriesResponse response, String metricName) {
    Double totalVal = 0.0;
    int numBuckets = 0;
    for (int i = 0; i < response.getNumRows(); i++) {
      for (TimeSeriesRow.TimeSeriesMetric metricData : response.getRow(i).getMetrics()) {
        if (metricName.equals(metricData.getMetricName())) {
          totalVal += metricData.getValue();
          numBuckets++;
        }
      }
    }
    if (numBuckets == 0) {
      return totalVal;
    }
    return totalVal / numBuckets;
  }

  private void performMergeBasedOnFunctionId(AnomalyFunctionDTO function,
      AnomalyMergeConfig mergeConfig, List<RawAnomalyResultDTO> unmergedResults,
      List<MergedAnomalyResultDTO> output) {
    // Now find last MergedAnomalyResult in same category
    MergedAnomalyResultDTO latestMergedResult =
        mergedResultDAO.findLatestByFunctionIdOnly(function.getId());
    // TODO : get mergeConfig from function
    List<MergedAnomalyResultDTO> mergedResults = AnomalyTimeBasedSummarizer
        .mergeAnomalies(latestMergedResult, unmergedResults, mergeConfig.getMergeDuration(),
            mergeConfig.getSequentialAllowedGap());
    for (MergedAnomalyResultDTO mergedResult : mergedResults) {
      mergedResult.setFunction(function);
    }
    LOG.info("Merging [{}] raw anomalies into [{}] merged anomalies for function id : [{}]",
        unmergedResults.size(), mergedResults.size(), function.getId());
    output.addAll(mergedResults);
  }

  private void performMergeBasedOnFunctionIdAndDimensions(AnomalyFunctionDTO function,
      AnomalyMergeConfig mergeConfig, List<RawAnomalyResultDTO> unmergedResults,
      List<MergedAnomalyResultDTO> output) {
    Map<String, List<RawAnomalyResultDTO>> dimensionsResultMap = new HashMap<>();
    for (RawAnomalyResultDTO anomalyResult : unmergedResults) {
      String dimensions = anomalyResult.getDimensions();
      if (!dimensionsResultMap.containsKey(dimensions)) {
        dimensionsResultMap.put(dimensions, new ArrayList<>());
      }
      dimensionsResultMap.get(dimensions).add(anomalyResult);
    }
    for (String dimensions : dimensionsResultMap.keySet()) {
      MergedAnomalyResultDTO latestMergedResult =
          mergedResultDAO.findLatestByFunctionIdDimensions(function.getId(), dimensions);
      List<RawAnomalyResultDTO> unmergedResultsByDimensions = dimensionsResultMap.get(dimensions);

      // TODO : get mergeConfig from function
      List<MergedAnomalyResultDTO> mergedResults = AnomalyTimeBasedSummarizer
          .mergeAnomalies(latestMergedResult, unmergedResultsByDimensions,
              mergeConfig.getMergeDuration(), mergeConfig.getSequentialAllowedGap());
      for (MergedAnomalyResultDTO mergedResult : mergedResults) {
        mergedResult.setFunction(function);
        mergedResult.setDimensions(dimensions);
      }
      LOG.info(
          "Merging [{}] raw anomalies into [{}] merged anomalies for function id : [{}] and dimensions : [{}]",
          unmergedResultsByDimensions.size(), mergedResults.size(), function.getId(), dimensions);
      output.addAll(mergedResults);
    }
  }

  private String createMessage(double severity, Double currentVal, Double baseLineVal) {
    return String.format("change : %.2f %%, currentVal : %.2f, baseLineVal : %.2f", severity * 100,
        currentVal, baseLineVal);
  }
}<|MERGE_RESOLUTION|>--- conflicted
+++ resolved
@@ -2,11 +2,7 @@
 
 import com.google.common.collect.ArrayListMultimap;
 import com.google.common.collect.Multimap;
-<<<<<<< HEAD
-
-=======
-import com.linkedin.thirdeye.api.CollectionSchema;
->>>>>>> e46f0cbf
+
 import java.util.ArrayList;
 import java.util.Arrays;
 import java.util.HashMap;
@@ -39,6 +35,7 @@
 import com.linkedin.thirdeye.datalayer.bao.MergedAnomalyResultManager;
 import com.linkedin.thirdeye.datalayer.bao.RawAnomalyResultManager;
 import com.linkedin.thirdeye.datalayer.dto.AnomalyFunctionDTO;
+import com.linkedin.thirdeye.datalayer.dto.DatasetConfigDTO;
 import com.linkedin.thirdeye.datalayer.dto.MergedAnomalyResultDTO;
 import com.linkedin.thirdeye.datalayer.dto.MetricConfigDTO;
 import com.linkedin.thirdeye.datalayer.dto.RawAnomalyResultDTO;
@@ -218,9 +215,9 @@
 
       List<String> collectionDimensions = null;
       try {
-        CollectionSchema collectionSchema =
-            CACHE_REGISTRY_INSTANCE.getCollectionSchemaCache().get(anomalyFunctionSpec.getCollection());
-        collectionDimensions = collectionSchema.getDimensionNames();
+        DatasetConfigDTO datasetConfig = CACHE_REGISTRY_INSTANCE.
+            getDatasetConfigCache().get(anomalyFunctionSpec.getCollection());
+        collectionDimensions = datasetConfig.getDimensions();
       } catch (Exception e) {
         LOG.error("Exception when reading collection schema cache", e);
       }
@@ -272,15 +269,12 @@
     Double currentValue;
     Double baselineValue;
 
-<<<<<<< HEAD
+
     MetricDataset metricDataset =
         new MetricDataset(anomalyFunctionSpec.getMetric(), anomalyFunctionSpec.getCollection());
     MetricConfigDTO metricConfig = CACHE_REGISTRY_INSTANCE.getMetricConfigCache().get(metricDataset);
     if (metricConfig.isDerived()) {
-=======
-    if (Utils.isDerievedOrNonAdditiveMetric(anomalyFunctionSpec.getCollection(),
-        anomalyFunctionSpec.getMetric())) {
->>>>>>> e46f0cbf
+
       LOG.info("Found derived metric [{}], assigning avg value per bucket in the message",
           anomalyFunctionSpec.getMetric());
       currentValue = getAvgMetricValuePerBucket(responseCurrent, anomalyFunctionSpec.getMetric());
